--- conflicted
+++ resolved
@@ -1,4 +1,3 @@
-<<<<<<< HEAD
 import torch
 from jaxtyping import Float
 from torch import Tensor, cat, matmul
@@ -50,13 +49,10 @@
 
 
 def project(
-    xyz: Float[Tensor, "batch vertex 4"],
-    intrinsics: Float[Tensor, "batch 3 3"],
-) -> Float[Tensor, "batch vertex 2"]:
+    xyz: Float[Tensor, "*#batch 4"],
+    intrinsics: Float[Tensor, "*#batch 3 3"],
+) -> Float[Tensor, "*batch 2"]:
     """Project homogenized 3D points in camera coordinates to pixel coordinates."""
-    xyz_proj = torch.matmul(intrinsics[:, None, :, :], xyz[..., :3].unsqueeze(-1)).squeeze(-1)
+    xyz_proj = matmul(intrinsics, xyz[..., :3])
     xy = xyz_proj[..., :2] / xyz_proj[..., 2:3]
-    # print(f"xy: {xy}")
-    return xy
-=======
->>>>>>> d95631e0
+    return xy